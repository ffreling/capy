--- conflicted
+++ resolved
@@ -95,11 +95,7 @@
                 content_type = "application/wasm";
             }
 
-<<<<<<< HEAD
-            std.log.info("{s} -> {s}", .{ path, file_path });
-=======
             std.log.info("{s}", .{path});
->>>>>>> b222a37c
             const file: ?std.fs.File = std.fs.cwd().openFile(file_path, .{ .mode = .read_only }) catch |err| blk: {
                 switch (err) {
                     error.FileNotFound => break :blk null,
@@ -299,7 +295,6 @@
                 // Things like the image reader require more stack than given by default
                 // TODO: remove once ziglang/zig#12589 is merged
                 step.stack_size = @max(step.stack_size orelse 0, 256 * 1024);
-                step.export_symbol_names = &.{ "_start", "_capyStep" };
                 if (step.optimize == .ReleaseSmall) {
                     step.strip = true;
                 }
