const std = @import("std");

pub fn install(step: *std.build.LibExeObjStep, comptime prefix: []const u8) !void {
    step.subsystem = .Native;
    
    switch (step.target.getOsTag()) {
        .linux => {
            step.linkLibC();
            step.linkSystemLibrary("gtk+-3.0");
        },
        .windows => {
            step.enable_wine = true;
            step.subsystem = .Windows;
            step.linkSystemLibrary("comctl32");
            switch (step.target.toTarget().cpu.arch) {
                .x86_64 => step.addObjectFile("src/backends/win32/res/x86_64.o"),
                else => return error.UnsupportedArch
            }
        },
        else => {
            return error.UnsupportedOs;
        }
    }

    const zgt = std.build.Pkg {
        .name = "zgt",
        .path = prefix ++ "/src/main.zig",
        .dependencies = &[_]std.build.Pkg{}
    };

    step.addPackage(zgt);
}

pub fn build(b: *std.build.Builder) !void {
    const target = b.standardTargetOptions(.{});
    const mode = b.standardReleaseOptions();

<<<<<<< HEAD
    const exe = b.addExecutable("example", "examples/7gui/counter.zig");
=======
    const exe = b.addExecutable("example", "examples/calculator.zig");
>>>>>>> 6e1c40fe
    exe.setTarget(target);
    exe.setBuildMode(mode);
    try install(exe, ".");
    exe.single_threaded = true;
    exe.install();

    const run_cmd = exe.run();
    run_cmd.step.dependOn(b.getInstallStep());
    if (b.args) |args| {
        run_cmd.addArgs(args);
    }

    const run_step = b.step("run", "Run the example");
    run_step.dependOn(&run_cmd.step);
}<|MERGE_RESOLUTION|>--- conflicted
+++ resolved
@@ -35,11 +35,7 @@
     const target = b.standardTargetOptions(.{});
     const mode = b.standardReleaseOptions();
 
-<<<<<<< HEAD
-    const exe = b.addExecutable("example", "examples/7gui/counter.zig");
-=======
     const exe = b.addExecutable("example", "examples/calculator.zig");
->>>>>>> 6e1c40fe
     exe.setTarget(target);
     exe.setBuildMode(mode);
     try install(exe, ".");
