let domObjects = [];
let canvasContexts = [];
let pendingEvents = [];
let networkRequests = [];
let networkRequestsCompletion = [];
let networkRequestsReadIdx = [];
let resources = [];
let events = [];
let executeProgram = true;
let rootElementId = -1;

/**
	@type SharedArrayBuffer
**/
let arrayBuffer = undefined;
/**
	@type SharedArrayBuffer
**/
let pendingAnswer = undefined;

function pushEvent(evt) {
	const eventId = events.push(evt);
	pendingEvents.push(eventId - 1);
}

async function pushAnswer(type, value) {
	// Convert booleans to integers
	if (value === true) value = 1;
	if (value === false) value = 0;
	
	if (type == "int" && typeof value !== "number") {
		throw Error("Type mismatch, got " + (typeof value));
	}

	const WAITING = 0;
	const DONE = 1;
	const view = new Int32Array(pendingAnswer);
	while (view[0] != WAITING) {
		// throw Error("Expected waiting state");
		await wait(100);
		console.log("Await waiting state");
	}

	const left = value & 0xFFFFFFFF;
	const right = value >> 32;
	view[1] = left;
	view[2] = right;
	view[0] = DONE;
	if (Atomics.notify(view, 0) != 1) {
		throw new Error("Expected 1 agent to be awoken.");
	}
}

async function wait(msecs) {
	const promise = new Promise((resolve, reject) => {
		setTimeout(resolve, msecs);
	});
	return promise;
}

function readString(addr, len) {
	addr = addr >>> 0; // convert from i32 to u32
	len = len >>> 0;

	let utf8Decoder = new TextDecoder();
	let view = new Uint8Array(arrayBuffer);
	
	return utf8Decoder.decode(view.slice(addr, addr + len));
}
const env = {
		jsPrint: function(arg, len) {
			console.log(readString(arg, len));
		},
		jsCreateElement: function(name, nameLen, elementType, elementTypeLen) {
			const elem = document.createElement(readString(name, nameLen));
			const idx = domObjects.push(elem) - 1;

			elem.style.position = "absolute";
			elem.classList.add("capy-" + readString(elementType, elementTypeLen));
			elem.addEventListener("click", function(e) {
				if (elem.nodeName == "BUTTON") {
					pushEvent({
						type: 1,
						target: idx
					});
				}
			});
			elem.addEventListener("change", function(e) {
				pushEvent({
					type: 2,
					target: idx
				});
			});

			// mouse
			elem.addEventListener("mousedown", function(e) {
				pushEvent({
					type: 3,
					target: idx,
					args: [e.button, true, e.clientX, e.clientY]
				});
			});
			elem.addEventListener("mouseup", function(e) {
				pushEvent({
					type: 3,
					target: idx,
					args: [e.button, false, e.clientX, e.clientY]
				});
			});
			elem.addEventListener("mouseleave", function(e) {
				pushEvent({
					type: 3,
					target: idx,
					args: [0, false, e.clientX, e.clientY]
				});
			});
			elem.addEventListener("mousemove", function(e) {
				pushEvent({
					type: 4,
					target: idx,
					args: [e.clientX, e.clientY]
				});
			});
			elem.addEventListener("wheel", function(e) {
				console.log(e.deltaY);
				pushEvent({
					type: 5,
					target: idx,
					//args: [Math.round(e.deltaX / 100), Math.round(e.deltaY / 100)]
					// the way it works is very browser and OS dependent so just assume
					// we scrolled 1 'tick'
					args: [1 * Math.sign(e.deltaX), 1 * Math.sign(e.deltaY)]
				});
			});

			// touch
			elem.addEventListener("touchstart", function(e) {
				pushEvent({
					type: 3,
					target: idx,
					args: [0, true, e.touches[0].clientX, e.touches[0].clientY]
				});
			});
			elem.addEventListener("touchend", function(e) {
				pushEvent({
					type: 3,
					target: idx,
					args: [0, false, e.touches[0].clientX, e.touches[0].clientY]
				});
			});
			elem.addEventListener("touchmove", function(e) {
				pushEvent({
					type: 4,
					target: idx,
					args: [e.touches[0].clientX, e.touches[0].clientY]
				});
			});
			return idx;
		},
		appendElement: function(parent, child) {
			domObjects[parent].appendChild(domObjects[child]);
		},
		setRoot: function(root) {
			document.querySelector("#application").innerHTML = "";
			document.querySelector("#application").appendChild(domObjects[root]);
			domObjects[root].style.width  = "100%";
			domObjects[root].style.height = "100%";
			rootElementId = root;
		},
		setText: function(element, text) {
			const elem = domObjects[element];
			if (elem.nodeName === "INPUT") {
				elem.value = text;
			} else {
				elem.innerText = text;
			}
		},
		getTextLen: function(element) {
			const elem = domObjects[element];
			let text = "";
			if (elem.nodeName === "INPUT") text = elem.value;
			else text = elem.innerText;
			const length = new TextEncoder().encode(text).length;
			//console.log(text.length + " <= " + length);
			return length;
		},
		getText: function(element, textPtr) {
			const elem = domObjects[element];
			let text = "";
			if (elem.nodeName === "INPUT") text = elem.value;
			else text = elem.innerText;

			const encoded = new TextEncoder().encode(text);

			let view = new Uint8Array(obj.instance.exports.memory.buffer);
			for (let i = 0; i < encoded.length; i++) {
				view[textPtr + i] = encoded[i];
			}
		},
		setPos: function(element, x, y) {
			domObjects[element].style.transform = "translate(" + x + "px, " + y + "px)";
		},
		setSize: function(element, w, h) {
			domObjects[element].style.width  = w + "px";
			domObjects[element].style.height = h + "px";
			if (domObjects[element].classList.contains("capy-label")) {
				domObjects[element].style.lineHeight = h + "px";
			}
			pushEvent({
				type: 0,
				target: element
			});
		},
		getWidth: function(element) {
			return domObjects[element].clientWidth;
		},
		getHeight: function(element) {
			return domObjects[element].clientHeight;
		},
		now: function() {
			return Date.now();
		},
		hasEvent: function() {
			return pendingEvents.length > 0;
		},
		popEvent: function() {
			if (pendingEvents.length > 0) {
				return pendingEvents.shift();
			} else {
				console.error("Popping event even though none is available!");
			}
		},
		getEventType: function(event) {
			return events[event].type;
		},
		getEventTarget: function(event) {
			if (events[event].target === undefined) {
				console.error("Tried getting the target of a global event");
			}
			return events[event].target;
		},
		getEventArg: function(event, idx) {
			if (events[event].args === undefined || events[event].args[idx] === undefined) {
				console.error("Tried getting non-existent arg:" + idx);
			}
			return events[event].args[idx];
		},

		// Canvas
		openContext: function(element) {
			const canvas = domObjects[element];
			canvas.width = window.devicePixelRatio * canvas.clientWidth;
			canvas.height = window.devicePixelRatio * canvas.clientHeight;

			for (let ctxId in canvasContexts) {
				if (canvasContexts[ctxId].owner === element) {
					canvasContexts[ctxId].clearRect(0, 0, canvas.width, canvas.height);
					return Number.parseInt(ctxId);
				}
			}
			const ctx = canvas.getContext("2d");
			ctx.owner = element;
			ctx.lineWidth = 2.5;
			ctx.beginPath();
			return canvasContexts.push(ctx) - 1;
		},
		setColor: function(ctx, r, g, b, a) {
			canvasContexts[ctx].fillStyle = "rgba(" + r + "," + g + "," + b + "," + a + ")";
			canvasContexts[ctx].strokeStyle = canvasContexts[ctx].fillStyle;
		},
		rectPath: function(ctx, x, y, w, h) {
			canvasContexts[ctx].rect(x, y, w, h);
		},
		moveTo: function(ctx, x, y) {
			canvasContexts[ctx].moveTo(x, y);
		},
		lineTo: function(ctx, x, y) {
			canvasContexts[ctx].lineTo(x, y);
		},
		fillText: function(ctx, textPtr, textLen, x, y) {
			const text = readString(textPtr, textLen);
			canvasContexts[ctx].textAlign = "left";
			canvasContexts[ctx].textBaseline = "top";
			canvasContexts[ctx].fillText(text, x, y);
		},
		fillImage: function(ctx, img, x, y) {
			const canvas = canvasContexts[ctx];
			const image = resources[img];
			if (!image.imageDatas[ctx]) {
				image.imageDatas[ctx] = canvas.createImageData(image.width, image.height);
				const data = image.imageDatas[ctx].data;
				const Bpp = image.stride / image.width; // source bytes per pixel
				for (let y = 0; y < image.height; y++) {
					for (let x = 0; x < image.width; x++) {
						data[y*image.width*4+x*4+0] = image.bytes[y*image.stride+x*Bpp+0];
						data[y*image.width*4+x*4+1] = image.bytes[y*image.stride+x*Bpp+1];
						data[y*image.width*4+x*4+2] = image.bytes[y*image.stride+x*Bpp+2];
						if (!image.isRgb) {
							data[y*image.width*4+x*4+3] = image.bytes[y*image.stride+x*Bpp+3];
						} else {
							data[y*image.width*4+x*4+3] = 0xFF;
						}
					}
				}
				image.bytes = undefined; // try to free up some space
				resources[img] = image;
			}
			canvas.putImageData(image.imageDatas[ctx], x, y);
		},
		fill: function(ctx) {
			canvasContexts[ctx].fill();
			canvasContexts[ctx].beginPath();
		},
		stroke: function(ctx) {
			canvasContexts[ctx].stroke();
			canvasContexts[ctx].beginPath();
		},

		// Resources
		uploadImage: function(width, height, stride, isRgb, bytesPtr) {
			const size = stride * height;
			let view = new Uint8Array(obj.instance.exports.memory.buffer);
			let data = Uint8ClampedArray.from(view.slice(bytesPtr, bytesPtr + size));
			return resources.push({
				type: 'image',
				width: width,
				height: height,
				stride: stride,
				rgb: isRgb != 0,
				bytes: data,
				imageDatas: {},
			}) - 1;
		},

		// Network
		fetchHttp: function(urlPtr, urlLen) {
			const url = readString(urlPtr, urlLen);
			const id = networkRequests.length;
			const promise = fetch(url).then(response => response.arrayBuffer()).then(response => {
				networkRequestsCompletion[id] = true;
				networkRequests[id] = response;
			});
			networkRequestsCompletion.push(false);
			networkRequestsReadIdx.push(0);
			return networkRequests.push(promise) - 1;
		},
		isRequestReady: function(id) {
			return networkRequestsCompletion[id];
		},
		readRequest: function(id, bufPtr, bufLen) {
			if (networkRequestsCompletion[id] === false) return 0;

			const buffer = networkRequests[id];
			const idx = networkRequestsReadIdx[id];

			const view = new Uint8Array(buffer);
			const slice = view.slice(idx, idx + bufLen);
			const memoryView = new Uint8Array(obj.instance.exports.memory.buffer);
			for (let i = 0; i < slice.length; i++) {
				memoryView[bufPtr + i] = slice[i];
			}
			networkRequestsReadIdx[id] += slice.length;

			return slice.length;
		},

		stopExecution: function() {
			executeProgram = false;
			console.error("STOP EXECUTION!");
		},
};


(async function() {
	if (!window.Worker) {
		alert("Capy requires Web Workers until Zig supports async");
	}
	const wasmWorker = new Worker("capy-worker.js");
	wasmWorker.postMessage("test");
	wasmWorker.onmessage = (e) => {
		const name = e.data[0];
		if (name === "setBuffer") {
			arrayBuffer = e.data[1];
			pendingAnswer = e.data[2];
		} else if (name === "stopExecution") {
			wasmWorker.terminate();
		} else {
			const value = env[name].apply(null, e.data.slice(1));
			if (value !== undefined) {
				pushAnswer("int", value);
			}
		}
	};

	// TODO: when we're in blocking mode, avoid updating so often
	function update() {
		if (executeProgram) {
<<<<<<< HEAD
			// obj.instance.exports._zgtContinue();
			// requestAnimationFrame(update);
=======
			obj.instance.exports._capyStep();
			requestAnimationFrame(update);
>>>>>>> b222a37c
		}
	}
	//setInterval(update, 32);
	requestAnimationFrame(update);

	window.onresize = function() {
		pushEvent({ type: 0, target: rootElementId });
	};
	window.onresize(); // call resize handler atleast once, to setup layout
})();<|MERGE_RESOLUTION|>--- conflicted
+++ resolved
@@ -395,13 +395,8 @@
 	// TODO: when we're in blocking mode, avoid updating so often
 	function update() {
 		if (executeProgram) {
-<<<<<<< HEAD
-			// obj.instance.exports._zgtContinue();
+			// obj.instance.exports._capyStep();
 			// requestAnimationFrame(update);
-=======
-			obj.instance.exports._capyStep();
-			requestAnimationFrame(update);
->>>>>>> b222a37c
 		}
 	}
 	//setInterval(update, 32);
